--- conflicted
+++ resolved
@@ -1,7 +1,4 @@
-<<<<<<< HEAD
-=======
 import datetime
->>>>>>> 3d3349fe
 import logging
 from enum import Enum
 from logging.config import dictConfig
@@ -13,67 +10,14 @@
 from pandas import DataFrame
 from pyairtable import Table
 
-<<<<<<< HEAD
-from .config import (
-    format_edge_col_name_default,
-    is_edge_rule_default,
-    is_prop_rule_default,
-    keep_col_rule_default,
-)
-=======
 from air2neo.neo4j_operations import (neo4jop_batch_create_edge,
                                       neo4jop_batch_create_nodes,
                                       neo4jop_create_constraint_for_label,
                                       neo4jop_create_index_for_label)
->>>>>>> 3d3349fe
 
 from .config import format_edge_col_name_default
 from .utils import get_airtable_timestamp_str, is_airtable_record_id
 
-<<<<<<< HEAD
-class Air2Neo:
-    def __init__(
-        self,
-        /,
-        airtable_api_key: str = environ.get("AIRTABLE_API_KEY", None),
-        airtable_base_id: str = environ.get("AIRTABLE_BASE_ID", None),
-        airtable_table_name: str = environ.get("AIRTABLE_METATABLE_NAME", "Metatable"),
-        neo4j_uri: str = environ.get("NEO4J_URI", None),
-        neo4j_username: str = environ.get("NEO4J_USERNAME", None),
-        neo4j_password: str = environ.get("NEO4J_PASSWORD", None),
-        *,  # Only allow keyword arguments after this point
-        neo4j_driver: GraphDatabase = None,  # Optional if above is provided
-        airtable_metatable: Table = None,  # Optional if above is provided
-        neo4j_airtable_id_property: str = "_aid",
-        keep_col_rule: Callable = keep_col_rule_default,
-        is_prop_rule: Callable = is_prop_rule_default,
-        is_edge_rule: Callable = is_edge_rule_default,
-        format_edge_col_name: Callable = format_edge_col_name_default,
-        logger: logging.Logger = None,
-    ):
-        """The constructor for the Air2Neo class.
-
-        There are a few ways to instantiate this Air2Neo class.
-
-        Method 1: If you have the following environment variables set:
-        AIRTABLE_API_KEY, AIRTABLE_BASE_ID, NEO4J_URI, NEO4J_USERNAME,
-        NEO4J_PASSWORD, then you can instantiate the class like this:
-        ```
-        from air2neo import Air2Neo
-        air2neo = Air2Neo()
-        air2neo.run()
-        ```
-
-        Method 2: You can supply the value of the environment variables manually.
-        ```
-        from air2neo import Air2Neo
-        air2neo = Air2Neo(
-            airtable_api_key=<your_airtable_api_key>,
-            airtable_base_id=<your_airtable_base_id>,
-            neo4j_uri=<your_neo4j_uri>,
-            neo4j_username=<your_neo4j_username>,
-            neo4j_password=<your_neo4j_password>,
-=======
 
 def _create_logger(log_level: str = "INFO") -> logging.Logger:
     """Registers and returns a FastAPI-style logger object.
@@ -398,7 +342,110 @@
         result = self.table.update(
             airtableid,
             {column_to_update: get_airtable_timestamp_str(dt)},
->>>>>>> 3d3349fe
+        )
+        self.logger.info(
+            "Updated last ingestion date for label %s (Record ID: %s) to value: %s",
+            label,
+            airtableid,
+            result["fields"][column_to_update],
+        )
+
+
+class Air2Neo:
+    """ Class for ingesting data from Airtable into Neo4j. """
+    def __init__(
+        self,
+        /,
+        airtable_api_key: str = environ.get("AIRTABLE_API_KEY", None),
+        airtable_base_id: str = environ.get("AIRTABLE_BASE_ID", None),
+        neo4j_uri: str = environ.get("NEO4J_URI", None),
+        neo4j_username: str = environ.get("NEO4J_USERNAME", None),
+        neo4j_password: str = environ.get("NEO4J_PASSWORD", None),
+        metatable_config: MetatableConfig = None,
+        *,  # Only allow keyword arguments after this point
+        neo4j_driver: GraphDatabase = None,
+    ):
+        """Create an Air2Neo instance. This class is the object that will run the ingestion process.
+
+        Args:
+            table_data (Sequence[Dict]): The data from the Metatable
+
+        Returns:
+            Dict[str, Dict[str, str]]:
+                A map of column names to instructions for how to ingest that column.
+        """
+        instructions = {
+            t["fields"][self.name_col]: {
+                "IndexFor": t["fields"].get(self.index_for_col, []),
+                "ConstrainFor": t["fields"].get(self.constrain_for_col, []),
+                "NodeProperties": t["fields"].get(self.node_properties_col, []),
+                "Edges": t["fields"].get(self.edges_col, []),
+            }
+            for t in table_data
+            if t["fields"].get(self.name_col, None)
+        }
+
+        return instructions
+
+    def _create_label_airtableid_map(
+        self, table_data: Sequence[Dict]
+    ) -> Dict[str, str]:
+        """Create a map of labels to airtable ids. What this means is that given a label name,
+        like "Person", you can get the airtable id for that label in the Metatable, which is
+        required for updating the last ingestion date for that label.
+
+        Args:
+            table_data (Sequence[Dict]): The data from the Metatable
+
+        Returns:
+            Dict[str, str]: A map of labels to airtable ids
+        """
+        return {
+            t["fields"][self.name_col]: t["id"]
+            for t in table_data
+            if t["fields"].get(self.name_col, None)
+        }
+
+    def update_last_ingestion_date(
+        self,
+        label: str,
+        ingestionType: IngestionUpdateType,
+        dt: datetime.datetime = datetime.datetime.now(),
+    ) -> None:
+        """Update the last ingestion date for a label in the Metatable.
+
+        Args:
+            label (str, optional):
+                The label that was ingested, or None if airtableid is provided.
+                Defaults to None.
+            ingestionType (IngestionUpdateType): The type of data that was ingested.
+            dt (datetime.datetime, optional):
+                The datetime to set the last ingestion date to.
+                Defaults to datetime.datetime.now().
+
+        Raises:
+            ValueError: If both label and airtableid are None.
+            ValueError: If label is given but a airtable record for that label could not be found.
+            ValueError: If airtableid is given but is not a valid airtable id.
+        """
+
+        if label is None:
+            raise ValueError("Must provide label")
+
+        airtableid = self.label_airtableid_map.get(label, None)
+        self.logger.info("Airtable record ID for label %s is %s", label, airtableid)
+
+        if not airtableid:
+            raise ValueError(f"Could not find airtable id for label: {label}")
+
+        if not is_airtable_record_id(airtableid):
+            raise ValueError(f"{airtableid} is not a valid airtable record id")
+
+        column_to_update = self.ingestion_type_col_name_map.get(ingestionType, None)
+
+        result = self.table.update(
+            airtableid,
+            {column_to_update: get_airtable_timestamp_str(dt)},
         )
         self.logger.info(
             "Updated last ingestion date for label %s (Record ID: %s) to value: %s",
@@ -449,12 +496,7 @@
         """
         # pylint: disable=too-many-arguments
 
-<<<<<<< HEAD
-        # Create logger, if not already configured
-        self.logger = logger if logger else Air2Neo._create_logger(log_level="INFO")
-=======
         self.logger = _create_logger()
->>>>>>> 3d3349fe
 
         # Validate Neo4j driver
         # Configure neo4j driver, if not already configured
@@ -464,70 +506,24 @@
                 "neo4j_username, and neo4j_password must be provided."
             )
 
-        if neo4j_driver:
-            self.neo4j_driver = neo4j_driver
+        label_table = Table(self.table.api_key, self.table.base_id, label)
+        for records in label_table.iterate(page_size=100, max_records=max_records):
+            for record in records:
+                keys = record["fields"].keys()
+                columns_to_look_for = [c for c in columns_to_look_for if c not in keys]
+                if len(columns_to_look_for) == 0:
+                    self.logger.info("Result is OK for label: %s", label)
+                    return True
 
         else:
             self.logger.info("Creating Neo4j driver...")
             self.neo4j_driver = GraphDatabase.driver(
                 neo4j_uri, auth=(neo4j_username, neo4j_password)
             )
+        return False
 
         self.airtable_api_key = airtable_api_key
         self.airtable_base_id = airtable_base_id
-<<<<<<< HEAD
-        self.airtable_table_name = airtable_table_name
-
-        # Validate Airtable
-        if not airtable_metatable:
-            # If no airtable_metatable is provided, then infer from keys
-            if not (airtable_api_key and airtable_base_id):
-                # If no airtable_api_key or airtable_base_id are provided, then raise an error
-                raise ValueError(
-                    "If no airtable_metatable is provided, then "
-                    "airtable_api_key and airtable_base_id must be provided."
-                )
-
-            self.airtable_metatable = Table(
-                airtable_api_key,
-                airtable_base_id,
-                airtable_table_name if airtable_table_name else "Metatable",
-            )
-
-        else:
-            # pyairtable.Table is provded, will infer api key and base id from it
-            self.airtable_metatable = airtable_metatable
-            if not airtable_api_key:
-                self.airtable_api_key = self.airtable_metatable.api_key
-            if not airtable_base_id:
-                self.airtable_base_id = self.airtable_metatable.base_id
-
-        # Default Values
-        self.id_property = neo4j_airtable_id_property
-        self.is_edge_rule = is_edge_rule
-        self.is_prop_rule = is_prop_rule
-        self.keep_col_rule = keep_col_rule
-        self.format_edge_col_name = format_edge_col_name
-
-    def run(self) -> None:
-        """_summary_
-
-        Args:
-            None
-
-        Returns:
-            None
-        """
-        self.logger.info("Starting Airtable to Neo4j ingest job.")
-        start_time = perf_counter()
-
-        tables = [x["fields"]["Name"] for x in self.airtable_metatable.all()]
-        self.logger.info("Found %s tables in Airtable: %s", len(tables), tables)
-
-        airtables = [
-            Table(self.airtable_api_key, self.airtable_base_id, t) for t in tables
-        ]
-=======
 
         # Default Values
         self.metatable_config = metatable_config or MetatableConfig()
@@ -549,7 +545,6 @@
             for t in self.metatable_config.label_airtableid_map.keys()
         ]
         self.logger.info("Found %s tables in Airtable: %s", len(airtables), airtables)
->>>>>>> 3d3349fe
 
         # This part is in a for-loop because I wanted to convert this to a
         # concurrent job.
@@ -557,37 +552,6 @@
         for label in airtables:
             downloaded_airtables_tup.append(self._download_airtable(label))
 
-<<<<<<< HEAD
-        self.logger.info("Creating Neo4j session...")
-        with self.neo4j_driver.session() as session:
-
-            # Create Nodes
-            for table, df in dfs:
-                self.logger.info('Creating nodes for table "%s"...', table)
-
-                def _make_node_list(row):
-                    node = row["props"]
-                    node[self.id_property] = row["id"]
-                    return node
-
-                node_list = df.apply(_make_node_list, axis=1).to_list()
-
-                with session.begin_transaction() as tx:
-                    self.logger.info(
-                        'Creating %s nodes for table "%s"...', len(node_list), table
-                    )
-                    self.neo4jop_batch_create_node(tx, label=table, node_list=node_list)
-                    self.logger.info(
-                        '%s nodes created/merged for table "%s".', len(node_list), table
-                    )
-                    tx.commit()
-
-                # Create Constraint
-                self.logger.info('Creating constraint for table "%s"...', table)
-                with session.begin_transaction() as tx:
-                    self.neo4jop_create_constraint(
-                        tx, label=table, constraint=self.id_property
-=======
         with self.neo4j_driver.session() as session:
             # Create Nodes
             for label, airtable_data in downloaded_airtables_tup:
@@ -604,7 +568,6 @@
                         label=label,
                         node_list=node_list,
                         id_property=self.metatable_config.airtable_id_property_in_neo4j,
->>>>>>> 3d3349fe
                     )
                     tx.commit()
                     self.logger.info(
@@ -612,27 +575,6 @@
                     )
 
             # Create Edges
-<<<<<<< HEAD
-            for table, df in dfs:
-                self.logger.info('Creating edge dict for table "%s"...', table)
-                edge_list = []
-                for _, row in df.iterrows():
-                    row_id, edges = row["id"], row["edges"]
-                    for k, v in edges.items():
-                        for v_ in v:
-                            edge_list.append((row_id, v_, k)) # (source, target, label)
-
-                self.logger.info(
-                    'Creating %s edges for table "%s"...', len(edge_list), table
-                )
-                with session.begin_transaction() as tx:
-                    self.neo4jop_batch_create_edge(tx, edge_list=edge_list)
-                    tx.commit()
-
-                self.logger.info(
-                    '%s edges created/merged for table "%s".', len(edge_list), table
-                )
-=======
             for label, airtable_data in downloaded_airtables_tup:
                 self.logger.info('Creating edge dict for table "%s"...', label)
                 instructions = self.metatable_config.column_instructions[label]
@@ -651,7 +593,6 @@
                     self.logger.info(
                         "Merged %s edges for table %s.", len(edge_list), label
                     )
->>>>>>> 3d3349fe
 
         # Close driver
         self.neo4j_driver.close()
@@ -662,13 +603,7 @@
             perf_counter() - start_time,
         )
 
-<<<<<<< HEAD
-    def _download_airtable_and_return_as_df(
-        self, table: Table
-    ) -> Tuple[str, DataFrame]:
-=======
     def _download_airtable(self, table: Table) -> Tuple[str, DataFrame]:
->>>>>>> 3d3349fe
         """Downloads a single Airtable table and returns it as a DataFrame.
 
         Args:
@@ -681,20 +616,6 @@
         name = table.table_name
         self.logger.info("Downloading Airtable table %s", name)
         start_time = perf_counter()
-<<<<<<< HEAD
-        df = DataFrame(table.all())
-        self.logger.info(
-            "Downloaded Airtable table %s (Records: %s) in %0.2f seconds",
-            name,
-            len(df),
-            perf_counter() - start_time,
-        )
-        df = df.apply(lambda row: self._split_node_edge(row), axis=1)
-        return name, df
-
-    def neo4jop_create_index(self, tx: Transaction, label: str, indexes: Sequence[str]):
-        """Creates an index for a label.
-=======
         downloaded_table = table.all()
         self.logger.info(
             "Downloaded Airtable table %s (Records: %s) in %0.2f seconds",
@@ -709,7 +630,6 @@
         self, airtable_data: Sequence[Dict], instructions: Dict[str, List[str]]
     ) -> List[Dict]:
         """Creates a list of nodes from a single Airtable table.
->>>>>>> 3d3349fe
 
         Args:
             airtable_data (Sequence[Dict]):
@@ -721,157 +641,8 @@
                 are the columns to perform the operation on.
 
         Returns:
-            List[Dict]:
-                A list of dictionaries, where each dictionary represents a node
-                to be created in Neo4j.
-        """
-<<<<<<< HEAD
-        index_query = ", ".join([f"n.`{index}`" for index in indexes])
-        cypher = f"CREATE INDEX IF NOT EXISTS FOR (n.{label}) ON ({index_query})"
-        res = tx.run(cypher)
-        return res
-
-    def neo4jop_create_constraint(self, tx: Transaction, label: str, constraint: str):
-        """Creates a constraint for a label.
-
-        Args:
-            tx (Transaction): The Neo4j transaction to use.
-            label (str): The label to create a constraint for.
-            constraint (str): The constraint to create.
-            log (Any, optional): The logger to use. Defaults to logger.
-        """
-        cypher = (
-            f"CREATE CONSTRAINT IF NOT EXISTS "
-            f"ON (n:{label}) "
-            f"ASSERT n.{constraint} IS UNIQUE"
-        )
-        res = tx.run(cypher)
-        return res
-
-    def neo4jop_batch_create_node(
-        self, tx: Transaction, label: str, node_list: Sequence[Dict[str, Any]]
-    ):
-        """Creates a batch of nodes.
-
-        Args:
-            tx (Transaction): The Neo4j transaction to use.
-            label (str): The label of the nodes.
-            node_list (Sequence[Dict[str, Any]]): The list of nodes to create.
-            log (Any, optional): The logger to use. Defaults to logger.
-        """
-        cypher = (
-            f"UNWIND $node_list AS node "
-            f"MERGE (n:{label} {{{self.id_property}: node.{self.id_property}}}) "
-            f"SET n = node"
-        )
-        res = tx.run(cypher, node_list=node_list)
-        return res
-
-    def neo4jop_batch_create_edge(
-        self, tx: Transaction, edge_list: Sequence[Tuple[str, str, str]]
-    ):
-        """Creates a batch of edges.
-
-        Args:
-            tx (Transaction): The Neo4j transaction to use.
-            edge_list (Sequence[Tuple[str, str, str]]): The list of edges to create.
-            The tuple format is:
-                (source_id, target_id, edge_label)
-                Example: ('recSOURCEXXXXXX', 'recTARGETXXXXX', 'IN_INDUSTRY')
-            log (Any, optional): The logger to use. Defaults to logger.
-        """
-        cypher = (
-            f"UNWIND $edge_list AS edge "
-            f"MATCH (n) WHERE n.{self.id_property} = edge[0] "
-            f"MATCH (m) WHERE m.{self.id_property} = edge[1] "
-            f"OPTIONAL MATCH (n)-[rel]-(m) "
-            f"WITH n, m, edge, COLLECT(TYPE(rel)) AS relTypes "
-            f"WHERE NOT edge[2] IN relTypes "
-            f"CALL apoc.create.relationship(n, edge[2], NULL, m) "
-            f"YIELD rel "
-            f"RETURN 0"
-        )
-        res = tx.run(cypher, edge_list=edge_list)
-        return res
-
-    def _split_node_edge(self, row: Series) -> Series:
-        # This function is created just to do a df.apply()
-        row["fields"] = {
-            k: v for k, v in row["fields"].items() if self.keep_col_rule(k)
-        }
-
-        row["edges"] = {
-            format_edge_col_name_default(k): v
-            for k, v in row["fields"].items()
-            if self.is_edge_rule(k)
-        }
-
-        row["props"] = {k: v for k, v in row["fields"].items() if self.is_prop_rule(k)}
-
-        del row["fields"]
-
-        if row["createdTime"]:
-            del row["createdTime"]
-
-        return row
-
-    @staticmethod
-    def _create_logger(log_level: str) -> logging.Logger:
-        _log_config = dict(
-            version=1,
-            disable_existing_loggers=False,
-            formatters={
-                "default": {
-                    "fmt": "%(levelprefix)s %(asctime)s %(message)s",
-                    "datefmt": "%Y-%m-%d %H:%M:%S",
-                },
-            },
-            handlers={
-                "default": {
-                    "formatter": "default",
-                    "class": "logging.StreamHandler",
-                    "stream": "ext://sys.stderr",
-                },
-            },
-            loggers={
-                "air2neo": {"handlers": ["default"], "level": "INFO"},
-            },
-        )
-        dictConfig(_log_config)
-        return logging.getLogger("air2neo")
-
-    def create_indices_from_metatable(self, index_col_name: str = "IndexFor"):
-        """Creates indices for the Neo4j label from the Airtable meta-table.
-
-        Args:
-            index_col_name (str, optional): _description_. Defaults to "IndexFor".
-        """
-        table = self.airtable_metatable.all()
-        for row in table:
-            table_name = row["fields"]["Name"]
-            index_for = row["fields"][index_col_name]
-            if index_for:
-                with self.neo4j_driver.session() as session:
-                    with session.begin_transaction() as tx:
-                        self.neo4jop_create_index(tx, table_name, index_for)
-
-    def create_constraints_from_metatable(
-        self, constraint_col_name: str = "ConstrainFor"
-    ):
-        """Creates constraints for the Neo4j label from the Airtable meta-table.
-
-        Args:
-            constraint_col_name (str, optional): _description_. Defaults to "ConstrainFor".
-        """
-        table = self.airtable_metatable.all()
-        for row in table:
-            table_name = row["fields"]["Name"]
-            constrain_for = row["fields"][constraint_col_name]
-            if constrain_for:
-                with self.neo4j_driver.session() as session:
-                    with session.begin_transaction() as tx:
-                        self.neo4jop_create_constraint(tx, table_name, constrain_for)
-=======
+            _type_: _description_
+        """
 
         def create_node_dict(
             record: Dict, node_property_columns: Sequence[str]
@@ -955,5 +726,4 @@
                         tx.commit()
                         self.logger.info("Created constraints for label %s", label)
                 else:
-                    self.logger.info("No constraints to create for label %s", label)
->>>>>>> 3d3349fe
+                    self.logger.info("No constraints to create for label %s", label)