--- conflicted
+++ resolved
@@ -43,11 +43,7 @@
     return not is_edge_rule_default(column_name)
 
 
-<<<<<<< HEAD
 def format_edge_col_name_default(col: str) -> str:
-=======
-def format_edge_col_name_default(column_name: str) -> str:
->>>>>>> 7e2d4561
     """Formats an edge column name.
     Anything after a dunder (double underline) is removed.
 
@@ -57,10 +53,6 @@
     Returns:
         str: The formatted column name.
     """
-<<<<<<< HEAD
-    return col.split("__")[0]
-=======
     if not isinstance(column_name, str):
         raise TypeError("column_name must be a string.")
-    return column_name.split("__")[0]
->>>>>>> 7e2d4561
+    return column_name.split("__")[0]