<<<<<<< HEAD
__version__ = "1.2.2"
=======
__version__ = "1.1.1"
>>>>>>> 3d3349fe

from .main import Air2Neo, IngestionUpdateType, MetatableConfig<|MERGE_RESOLUTION|>--- conflicted
+++ resolved
@@ -1,7 +1,3 @@
-<<<<<<< HEAD
 __version__ = "1.2.2"
-=======
-__version__ = "1.1.1"
->>>>>>> 3d3349fe
 
 from .main import Air2Neo, IngestionUpdateType, MetatableConfig